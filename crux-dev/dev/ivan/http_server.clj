--- conflicted
+++ resolved
@@ -6,11 +6,7 @@
 
 (def opts
   {:crux.node/topology :crux.standalone/topology
-<<<<<<< HEAD
-   :crux.node/kv-store    "crux.kv.rocksdb/kv"
-=======
    :crux.node/kv-store "crux.kv.rocksdb/kv"
->>>>>>> f157726a
    :crux.standalone/event-log-dir "data/eventlog-1"
    :crux.kv/db-dir "data/db-dir-1"})
 
